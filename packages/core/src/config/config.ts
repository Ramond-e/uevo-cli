/**
 * @license
 * Copyright 2025 Google LLC
 * SPDX-License-Identifier: Apache-2.0
 */

import * as path from 'node:path';
import process from 'node:process';
import {
  AuthType,
  ContentGeneratorConfig,
  createContentGeneratorConfig,
} from '../core/contentGenerator.js';
import { ToolRegistry } from '../tools/tool-registry.js';
import { LSTool } from '../tools/ls.js';
import { ReadFileTool } from '../tools/read-file.js';
import { GrepTool } from '../tools/grep.js';
import { GlobTool } from '../tools/glob.js';
import { EditTool } from '../tools/edit.js';
import { ShellTool } from '../tools/shell.js';
import { ClaudeShellTool } from '../tools/claudeShell.js';
import { WriteFileTool } from '../tools/write-file.js';
import { WebFetchTool } from '../tools/web-fetch.js';
import { ReadManyFilesTool } from '../tools/read-many-files.js';
import {
  MemoryTool,
  setGeminiMdFilename,
  GEMINI_CONFIG_DIR as GEMINI_DIR,
} from '../tools/memoryTool.js';
import { WebSearchTool } from '../tools/web-search.js';
import { EnhancedWebSearchTool } from '../tools/enhanced-web-search.js';
import { GeminiClient } from '../core/client.js';
import { getModelInfo as getModelInfoFromMapping } from '../core/modelProviderMapping.js';
import { FileDiscoveryService } from '../services/fileDiscoveryService.js';
import { GitService } from '../services/gitService.js';
import { getProjectTempDir } from '../utils/paths.js';
import {
  initializeTelemetry,
  DEFAULT_TELEMETRY_TARGET,
  DEFAULT_OTLP_ENDPOINT,
  TelemetryTarget,
  StartSessionEvent,
} from '../telemetry/index.js';
import {
  DEFAULT_UEVO_EMBEDDING_MODEL,
  DEFAULT_UEVO_FLASH_MODEL,
} from './models.js';
import { ClearcutLogger } from '../telemetry/clearcut-logger/clearcut-logger.js';
import { shouldAttemptBrowserLaunch } from '../utils/browser.js';
import { MCPOAuthConfig } from '../mcp/oauth-provider.js';

// Re-export OAuth config type
export type { MCPOAuthConfig };

export enum ApprovalMode {
  DEFAULT = 'default',
  AUTO_EDIT = 'autoEdit',
  YOLO = 'yolo',
}

export interface AccessibilitySettings {
  disableLoadingPhrases?: boolean;
}

export interface BugCommandSettings {
  urlTemplate: string;
}

export interface SummarizeToolOutputSettings {
  tokenBudget?: number;
}

export interface TelemetrySettings {
  enabled?: boolean;
  target?: TelemetryTarget;
  otlpEndpoint?: string;
  logPrompts?: boolean;
  outfile?: string;
}

export interface GeminiCLIExtension {
  name: string;
  version: string;
  isActive: boolean;
}

export interface FileFilteringOptions {
  respectGitIgnore: boolean;
  respectuevoignore: boolean;
}

// For memory files
export const DEFAULT_MEMORY_FILE_FILTERING_OPTIONS: FileFilteringOptions = {
  respectGitIgnore: false,
  respectuevoignore: true,
};

// For all other files
export const DEFAULT_FILE_FILTERING_OPTIONS: FileFilteringOptions = {
  respectGitIgnore: true,
  respectuevoignore: true,
};

export class MCPServerConfig {
  constructor(
    // For stdio transport
    readonly command?: string,
    readonly args?: string[],
    readonly env?: Record<string, string>,
    readonly cwd?: string,
    // For sse transport
    readonly url?: string,
    // For streamable http transport
    readonly httpUrl?: string,
    readonly headers?: Record<string, string>,
    // For websocket transport
    readonly tcp?: string,
    // Common
    readonly timeout?: number,
    readonly trust?: boolean,
    // Metadata
    readonly description?: string,
    readonly includeTools?: string[],
    readonly excludeTools?: string[],
    readonly extensionName?: string,
    // OAuth configuration
    readonly oauth?: MCPOAuthConfig,
  ) {}
}

export interface SandboxConfig {
  command: 'docker' | 'podman' | 'sandbox-exec';
  image: string;
}

export type FlashFallbackHandler = (
  currentModel: string,
  fallbackModel: string,
  error?: unknown,
) => Promise<boolean | string | null>;

export interface TrustedDirsConfig {
  /** List of directories where all tool operations are trusted */
  directories: string[];
  /** Whether to recursively trust subdirectories */
  recursive?: boolean;
  /** Description for logging/debugging purposes */
  description?: string;
}

export interface ConfigParameters {
  sessionId: string;
  embeddingModel?: string;
  sandbox?: SandboxConfig;
  targetDir: string;
  debugMode: boolean;
  question?: string;
  fullContext?: boolean;
  coreTools?: string[];
  excludeTools?: string[];
  toolDiscoveryCommand?: string;
  toolCallCommand?: string;
  mcpServerCommand?: string;
  mcpServers?: Record<string, MCPServerConfig>;
  userMemory?: string;
  geminiMdFileCount?: number;
  approvalMode?: ApprovalMode;
  showMemoryUsage?: boolean;
  contextFileName?: string | string[];
  accessibility?: AccessibilitySettings;
  telemetry?: TelemetrySettings;
  usageStatisticsEnabled?: boolean;
  fileFiltering?: {
    respectGitIgnore?: boolean;
    respectuevoignore?: boolean;
    enableRecursiveFileSearch?: boolean;
  };
  checkpointing?: boolean;
  proxy?: string;
  cwd: string;
  fileDiscoveryService?: FileDiscoveryService;
  bugCommand?: BugCommandSettings;
  model: string;
  extensionContextFilePaths?: string[];
  maxSessionTurns?: number;
  experimentalAcp?: boolean;
  listExtensions?: boolean;
  extensions?: GeminiCLIExtension[];
  blockedMcpServers?: Array<{ name: string; extensionName: string }>;
  noBrowser?: boolean;
  summarizeToolOutput?: Record<string, SummarizeToolOutputSettings>;
  ideMode?: boolean;
  anthropicApiKey?: string;
  trustedDirs?: TrustedDirsConfig;
}

export class Config {
  private toolRegistry!: ToolRegistry;
  private readonly sessionId: string;
  private contentGeneratorConfig!: ContentGeneratorConfig;
  private readonly embeddingModel: string;
  private readonly sandbox: SandboxConfig | undefined;
  private readonly targetDir: string;
  private readonly debugMode: boolean;
  private readonly question: string | undefined;
  private readonly fullContext: boolean;
  private readonly coreTools: string[] | undefined;
  private readonly excludeTools: string[] | undefined;
  private readonly toolDiscoveryCommand: string | undefined;
  private readonly toolCallCommand: string | undefined;
  private readonly mcpServerCommand: string | undefined;
  private readonly mcpServers: Record<string, MCPServerConfig> | undefined;
  private userMemory: string;
  private geminiMdFileCount: number;
  private approvalMode: ApprovalMode;
  private readonly showMemoryUsage: boolean;
  private readonly accessibility: AccessibilitySettings;
  private readonly telemetrySettings: TelemetrySettings;
  private readonly usageStatisticsEnabled: boolean;

  private readonly fileFiltering: {
    respectGitIgnore: boolean;
    respectuevoignore: boolean;
    enableRecursiveFileSearch: boolean;
  };
  private fileDiscoveryService: FileDiscoveryService | null = null;
  private gitService: GitService | undefined = undefined;
  private readonly checkpointing: boolean;
  private readonly proxy: string | undefined;
  private readonly cwd: string;
  private readonly bugCommand: BugCommandSettings | undefined;
  private readonly model: string;
  private readonly extensionContextFilePaths: string[];
  private readonly noBrowser: boolean;
  private readonly ideMode: boolean;
  private modelSwitchedDuringSession: boolean = false;
  private readonly maxSessionTurns: number;
  private readonly listExtensions: boolean;
  private readonly _extensions: GeminiCLIExtension[];
  private readonly _blockedMcpServers: Array<{
    name: string;
    extensionName: string;
  }>;
  flashFallbackHandler?: FlashFallbackHandler;
  private quotaErrorOccurred: boolean = false;
  private readonly summarizeToolOutput:
    | Record<string, SummarizeToolOutputSettings>
    | undefined;
  private readonly experimentalAcp: boolean = false;
  private anthropicApiKey: string | undefined;
<<<<<<< HEAD
  private geminiClient?: GeminiClient;
=======
  private readonly trustedDirs: TrustedDirsConfig | undefined;
>>>>>>> 4352da38

  constructor(params: ConfigParameters) {
    this.sessionId = params.sessionId;
    this.embeddingModel =
      params.embeddingModel ?? DEFAULT_UEVO_EMBEDDING_MODEL;
    this.sandbox = params.sandbox;
    this.targetDir = path.resolve(params.targetDir);
    this.debugMode = params.debugMode;
    this.question = params.question;
    this.fullContext = params.fullContext ?? false;
    this.coreTools = params.coreTools;
    this.excludeTools = params.excludeTools;
    this.toolDiscoveryCommand = params.toolDiscoveryCommand;
    this.toolCallCommand = params.toolCallCommand;
    this.mcpServerCommand = params.mcpServerCommand;
    this.mcpServers = params.mcpServers;
    this.userMemory = params.userMemory ?? '';
    this.geminiMdFileCount = params.geminiMdFileCount ?? 0;
    this.approvalMode = params.approvalMode ?? ApprovalMode.DEFAULT;
    this.showMemoryUsage = params.showMemoryUsage ?? false;
    this.accessibility = params.accessibility ?? {};
    this.telemetrySettings = {
      enabled: params.telemetry?.enabled ?? false,
      target: params.telemetry?.target ?? DEFAULT_TELEMETRY_TARGET,
      otlpEndpoint: params.telemetry?.otlpEndpoint ?? DEFAULT_OTLP_ENDPOINT,
      logPrompts: params.telemetry?.logPrompts ?? true,
      outfile: params.telemetry?.outfile,
    };
    this.usageStatisticsEnabled = params.usageStatisticsEnabled ?? true;

    this.fileFiltering = {
      respectGitIgnore: params.fileFiltering?.respectGitIgnore ?? true,
      respectuevoignore: params.fileFiltering?.respectuevoignore ?? true,
      enableRecursiveFileSearch:
        params.fileFiltering?.enableRecursiveFileSearch ?? true,
    };
    this.checkpointing = params.checkpointing ?? false;
    this.proxy = params.proxy;
    this.cwd = params.cwd ?? process.cwd();
    this.fileDiscoveryService = params.fileDiscoveryService ?? null;
    this.bugCommand = params.bugCommand;
    this.model = params.model;
    this.extensionContextFilePaths = params.extensionContextFilePaths ?? [];
    this.maxSessionTurns = params.maxSessionTurns ?? -1;
    this.experimentalAcp = params.experimentalAcp ?? false;
    this.listExtensions = params.listExtensions ?? false;
    this._extensions = params.extensions ?? [];
    this._blockedMcpServers = params.blockedMcpServers ?? [];
    this.noBrowser = params.noBrowser ?? false;
    this.summarizeToolOutput = params.summarizeToolOutput;
    this.ideMode = params.ideMode ?? false;
    this.anthropicApiKey = params.anthropicApiKey;
    this.trustedDirs = params.trustedDirs;

    if (params.contextFileName) {
      setGeminiMdFilename(params.contextFileName);
    }

    if (this.telemetrySettings.enabled) {
      initializeTelemetry(this);
    }

    if (this.usageStatisticsEnabled) {
      ClearcutLogger.getInstance(this)?.logStartSessionEvent(
        new StartSessionEvent(this),
      );
    } else {
      console.log('Data collection is disabled.');
    }
  }

  async initialize(): Promise<void> {
    // Initialize centralized FileDiscoveryService
    this.getFileService();
    if (this.checkpointing) {
      await this.getGitService();
    }
    this.toolRegistry = await this.createToolRegistry();
    
    // Initialize AI client if content generator config is available
    if (this.contentGeneratorConfig) {
      const client = this.getAIClient();
      if (client && typeof client.initialize === 'function') {
        await client.initialize(this.contentGeneratorConfig);
      }
    }
  }

  async refreshAuth(authMethod: AuthType) {
    this.contentGeneratorConfig = createContentGeneratorConfig(
      this,
      authMethod,
    );

    if (authMethod === AuthType.USE_ANTHROPIC) {
      const anthropicApiKey = process.env.ANTHROPIC_API_KEY;
      if (anthropicApiKey) {
        this.anthropicApiKey = anthropicApiKey;
        console.log(`[Config] ✅ Anthropic API密钥已配置，长度: ${anthropicApiKey.length}`);
      } else {
        throw new Error('ANTHROPIC_API_KEY environment variable not found');
      }
    }

    this.geminiClient = new GeminiClient(this);
    await this.geminiClient.initialize(this.contentGeneratorConfig);

    // Reset the session flag since we're explicitly changing auth and using default model
    this.modelSwitchedDuringSession = false;
    
    console.log(`[Config] ✅ 认证刷新完成，认证类型: ${authMethod}`);
  }

  getSessionId(): string {
    return this.sessionId;
  }

  getContentGeneratorConfig(): ContentGeneratorConfig {
    return this.contentGeneratorConfig;
  }

  getModel(): string {
    return this.contentGeneratorConfig?.model || this.model;
  }

  setModel(newModel: string): void {
    if (this.contentGeneratorConfig) {
      this.contentGeneratorConfig.model = newModel;
      this.modelSwitchedDuringSession = true;
      
      // 重新初始化工具注册表以适应新模型
      this.createToolRegistry().then(registry => {
        this.toolRegistry = registry;
        console.log(`[Config] 模型切换到 ${newModel}，工具注册表已重新初始化`);
      }).catch(error => {
        console.error(`[Config] 重新初始化工具注册表失败:`, error);
      });
    }
  }

  isModelSwitchedDuringSession(): boolean {
    return this.modelSwitchedDuringSession;
  }

  resetModelToDefault(): void {
    if (this.contentGeneratorConfig) {
      this.contentGeneratorConfig.model = this.model;
      this.modelSwitchedDuringSession = false;
    }
  }

  setFlashFallbackHandler(handler: FlashFallbackHandler): void {
    this.flashFallbackHandler = handler;
  }

  getMaxSessionTurns(): number {
    return this.maxSessionTurns;
  }

  setQuotaErrorOccurred(value: boolean): void {
    this.quotaErrorOccurred = value;
  }

  getQuotaErrorOccurred(): boolean {
    return this.quotaErrorOccurred;
  }

  getEmbeddingModel(): string {
    return this.embeddingModel;
  }

  getSandbox(): SandboxConfig | undefined {
    return this.sandbox;
  }

  getTargetDir(): string {
    return this.targetDir;
  }

  getProjectRoot(): string {
    return this.targetDir;
  }

  getToolRegistry(): Promise<ToolRegistry> {
    return Promise.resolve(this.toolRegistry);
  }

  getDebugMode(): boolean {
    return this.debugMode;
  }

  getQuestion(): string | undefined {
    return this.question;
  }

  getFullContext(): boolean {
    return this.fullContext;
  }

  getCoreTools(): string[] | undefined {
    return this.coreTools;
  }

  getExcludeTools(): string[] | undefined {
    return this.excludeTools;
  }

  getToolDiscoveryCommand(): string | undefined {
    return this.toolDiscoveryCommand;
  }

  getToolCallCommand(): string | undefined {
    return this.toolCallCommand;
  }

  getMcpServerCommand(): string | undefined {
    return this.mcpServerCommand;
  }

  getMcpServers(): Record<string, MCPServerConfig> | undefined {
    return this.mcpServers;
  }

  getUserMemory(): string {
    return this.userMemory;
  }

  setUserMemory(newUserMemory: string): void {
    this.userMemory = newUserMemory;
  }

  getGeminiMdFileCount(): number {
    return this.geminiMdFileCount;
  }

  setGeminiMdFileCount(count: number): void {
    this.geminiMdFileCount = count;
  }

  getApprovalMode(): ApprovalMode {
    return this.approvalMode;
  }

  setApprovalMode(mode: ApprovalMode): void {
    this.approvalMode = mode;
  }

  getShowMemoryUsage(): boolean {
    return this.showMemoryUsage;
  }

  getAccessibility(): AccessibilitySettings {
    return this.accessibility;
  }

  getTelemetryEnabled(): boolean {
    return this.telemetrySettings.enabled ?? false;
  }

  getTelemetryLogPromptsEnabled(): boolean {
    return this.telemetrySettings.logPrompts ?? true;
  }

  getTelemetryOtlpEndpoint(): string {
    return this.telemetrySettings.otlpEndpoint ?? DEFAULT_OTLP_ENDPOINT;
  }

  getTelemetryTarget(): TelemetryTarget {
    return this.telemetrySettings.target ?? DEFAULT_TELEMETRY_TARGET;
  }

  getTelemetryOutfile(): string | undefined {
    return this.telemetrySettings.outfile;
  }

  getGeminiDir(): string {
    return path.join(this.targetDir, GEMINI_DIR);
  }

  getProjectTempDir(): string {
    return getProjectTempDir(this.getProjectRoot());
  }

  getEnableRecursiveFileSearch(): boolean {
    return this.fileFiltering.enableRecursiveFileSearch;
  }

  getFileFilteringRespectGitIgnore(): boolean {
    return this.fileFiltering.respectGitIgnore;
  }

  getFileFilteringRespectuevoignore(): boolean {
    return this.fileFiltering.respectuevoignore;
  }

  getFileFilteringOptions(): FileFilteringOptions {
    return {
      respectGitIgnore: this.fileFiltering.respectGitIgnore,
      respectuevoignore: this.fileFiltering.respectuevoignore,
    };
  }

  getCheckpointingEnabled(): boolean {
    return this.checkpointing;
  }

  getProxy(): string | undefined {
    return this.proxy;
  }

  getWorkingDir(): string {
    return this.cwd;
  }

  getBugCommand(): BugCommandSettings | undefined {
    return this.bugCommand;
  }

  getFileService(): FileDiscoveryService {
    if (!this.fileDiscoveryService) {
      this.fileDiscoveryService = new FileDiscoveryService(this.targetDir);
    }
    return this.fileDiscoveryService;
  }

  getUsageStatisticsEnabled(): boolean {
    return this.usageStatisticsEnabled;
  }

  getExtensionContextFilePaths(): string[] {
    return this.extensionContextFilePaths;
  }

  getExperimentalAcp(): boolean {
    return this.experimentalAcp;
  }

  getListExtensions(): boolean {
    return this.listExtensions;
  }

  getExtensions(): GeminiCLIExtension[] {
    return this._extensions;
  }

  getBlockedMcpServers(): Array<{ name: string; extensionName: string }> {
    return this._blockedMcpServers;
  }

  getNoBrowser(): boolean {
    return this.noBrowser;
  }

  isBrowserLaunchSuppressed(): boolean {
    return this.getNoBrowser() || !shouldAttemptBrowserLaunch();
  }

  getSummarizeToolOutputConfig():
    | Record<string, SummarizeToolOutputSettings>
    | undefined {
    return this.summarizeToolOutput;
  }

  getIdeMode(): boolean {
    return this.ideMode;
  }

  async getGitService(): Promise<GitService> {
    if (!this.gitService) {
      this.gitService = new GitService(this.targetDir);
      await this.gitService.initialize();
    }
    return this.gitService;
  }

  async createToolRegistry(): Promise<ToolRegistry> {
    const registry = new ToolRegistry(this);

    const registerCoreTool = (ToolClass: any, ...args: unknown[]) => {
      const className = ToolClass.name;
      const toolName = ToolClass.Name || className;
      const coreTools = this.getCoreTools();
      const excludeTools = this.getExcludeTools();

      let isEnabled = false;
      if (coreTools === undefined) {
        isEnabled = true;
      } else {
        isEnabled = coreTools.some(
          (tool) =>
            tool === className ||
            tool === toolName ||
            tool.startsWith(`${className}(`) ||
            tool.startsWith(`${toolName}(`),
        );
      }

      if (
        excludeTools?.includes(className) ||
        excludeTools?.includes(toolName)
      ) {
        isEnabled = false;
      }

      if (isEnabled) {
        registry.registerTool(new ToolClass(...args));
      }
    };

    registerCoreTool(LSTool, this);
    registerCoreTool(ReadFileTool, this);
    registerCoreTool(GrepTool, this);
    registerCoreTool(GlobTool, this);
    registerCoreTool(EditTool, this);
    registerCoreTool(WriteFileTool, this);
    registerCoreTool(WebFetchTool, this);
    registerCoreTool(ReadManyFilesTool, this);
    
    // 根据模型类型选择不同的shell工具
    const currentModel = this.getModel();
    const isClaudeModel = currentModel && currentModel.toLowerCase().includes('claude');
    
    if (isClaudeModel) {
      console.log(`[Config] 检测到Claude模型 (${currentModel})，使用Claude专用Shell工具`);
      registerCoreTool(ClaudeShellTool, this);
    } else {
      console.log(`[Config] 检测到非Claude模型 (${currentModel})，使用标准Shell工具`);
      registerCoreTool(ShellTool, this);
    }
    
    registerCoreTool(MemoryTool);
    
    // 使用增强版 WebSearchTool（集成缓存功能）
    registerCoreTool(EnhancedWebSearchTool, this);
    
    // 注册原版 WebSearchTool（作为备用）
    registerCoreTool(WebSearchTool, this);

    await registry.discoverTools();
    return registry;
  }

  getAIClient(): GeminiClient {
    if (!this.geminiClient) {
      this.geminiClient = new GeminiClient(this);
    }
    return this.geminiClient;
  }

  getGeminiClient(): GeminiClient {
    if (!this.geminiClient) {
      this.geminiClient = new GeminiClient(this);
    }
    return this.geminiClient!;
  }

  getSmartAIClient(): GeminiClient {
    return this.getAIClient();
  }

  getModelInfo(modelName: string = this.getModel()): {
    provider: string;
    envVar: string;
    isConfigured: boolean;
    providerName: string;
  } {
    try {
      return getModelInfoFromMapping(modelName);
    } catch (error) {
      return {
        provider: 'gemini',
        envVar: 'GEMINI_API_KEY',
        isConfigured: !!process.env.GEMINI_API_KEY,
        providerName: 'Google Gemini',
      };
    }
  }

  getAnthropicApiKey(): string | undefined {
    return this.anthropicApiKey || process.env.ANTHROPIC_API_KEY;
  }

  setAnthropicApiKey(apiKey: string): void {
    this.anthropicApiKey = apiKey;
  }
<<<<<<< HEAD
=======

  /**
   * 获取可信目录配置
   */
  getTrustedDirs(): TrustedDirsConfig | undefined {
    return this.trustedDirs;
  }

  /**
   * 检查给定路径是否在可信目录中
   * @param filePath 要检查的文件路径
   * @returns 如果路径在可信目录中返回true，否则返回false
   */
  isPathInTrustedDirs(filePath: string): boolean {
    if (!this.trustedDirs || !this.trustedDirs.directories.length) {
      return false;
    }

    const normalizedPath = path.resolve(filePath);
    
    for (const trustedDir of this.trustedDirs.directories) {
      const normalizedTrustedDir = path.resolve(trustedDir);
      
      if (this.trustedDirs.recursive !== false) {
        // 默认递归检查子目录
        if (normalizedPath.startsWith(normalizedTrustedDir + path.sep) || 
            normalizedPath === normalizedTrustedDir) {
          return true;
        }
      } else {
        // 仅检查直接匹配
        if (normalizedPath === normalizedTrustedDir) {
          return true;
        }
      }
    }

    return false;
  }

  /**
   * 检查当前工作目录是否在可信目录中
   * @returns 如果当前工作目录在可信目录中返回true，否则返回false
   */
  isCurrentDirTrusted(): boolean {
    return this.isPathInTrustedDirs(this.getWorkingDir());
  }

  private geminiClient?: GeminiClient;
  // private smartAIClient?: any; // 不再使用SmartAIClient
>>>>>>> 4352da38
}

// Export model constants for use in CLI
export { DEFAULT_UEVO_FLASH_MODEL };<|MERGE_RESOLUTION|>--- conflicted
+++ resolved
@@ -248,11 +248,6 @@
     | undefined;
   private readonly experimentalAcp: boolean = false;
   private anthropicApiKey: string | undefined;
-<<<<<<< HEAD
-  private geminiClient?: GeminiClient;
-=======
-  private readonly trustedDirs: TrustedDirsConfig | undefined;
->>>>>>> 4352da38
 
   constructor(params: ConfigParameters) {
     this.sessionId = params.sessionId;
@@ -738,59 +733,9 @@
   setAnthropicApiKey(apiKey: string): void {
     this.anthropicApiKey = apiKey;
   }
-<<<<<<< HEAD
-=======
-
-  /**
-   * 获取可信目录配置
-   */
-  getTrustedDirs(): TrustedDirsConfig | undefined {
-    return this.trustedDirs;
-  }
-
-  /**
-   * 检查给定路径是否在可信目录中
-   * @param filePath 要检查的文件路径
-   * @returns 如果路径在可信目录中返回true，否则返回false
-   */
-  isPathInTrustedDirs(filePath: string): boolean {
-    if (!this.trustedDirs || !this.trustedDirs.directories.length) {
-      return false;
-    }
-
-    const normalizedPath = path.resolve(filePath);
-    
-    for (const trustedDir of this.trustedDirs.directories) {
-      const normalizedTrustedDir = path.resolve(trustedDir);
-      
-      if (this.trustedDirs.recursive !== false) {
-        // 默认递归检查子目录
-        if (normalizedPath.startsWith(normalizedTrustedDir + path.sep) || 
-            normalizedPath === normalizedTrustedDir) {
-          return true;
-        }
-      } else {
-        // 仅检查直接匹配
-        if (normalizedPath === normalizedTrustedDir) {
-          return true;
-        }
-      }
-    }
-
-    return false;
-  }
-
-  /**
-   * 检查当前工作目录是否在可信目录中
-   * @returns 如果当前工作目录在可信目录中返回true，否则返回false
-   */
-  isCurrentDirTrusted(): boolean {
-    return this.isPathInTrustedDirs(this.getWorkingDir());
-  }
 
   private geminiClient?: GeminiClient;
   // private smartAIClient?: any; // 不再使用SmartAIClient
->>>>>>> 4352da38
 }
 
 // Export model constants for use in CLI
